--- conflicted
+++ resolved
@@ -8,7 +8,6 @@
 
 process.env.MOCHA_COLORS = '1'; // Force colors (note that this must come before any mocha imports)
 
-<<<<<<< HEAD
 import * as assert from 'assert';
 import Mocha from 'mocha';
 import * as path from 'path';
@@ -20,18 +19,6 @@
 // const { takeSnapshotAndCountClasses } = require('../analyzeSnapshot');
 import * as module from 'module';
 import { fileURLToPath, pathToFileURL } from 'url';
-=======
-const assert = require('assert');
-const Mocha = require('mocha');
-const path = require('path');
-const fs = require('fs');
-const glob = require('glob');
-const minimatch = require('minimatch');
-const coverage = require('../coverage');
-const minimist = require('minimist');
-const { takeSnapshotAndCountClasses } = require('../analyzeSnapshot');
-const bootstrapNode = require('../../../src/bootstrap-node');
->>>>>>> 2075322a
 
 /**
  * @type {{ build: boolean; run: string; runGlob: string; coverage: boolean; help: boolean; coverageFormats: string | string[]; coveragePath: string; }}
@@ -107,12 +94,7 @@
 		// when running from `out-build`, ensure to load the default
 		// messages file, because all `nls.localize` calls have their
 		// english values removed and replaced by an index.
-<<<<<<< HEAD
-		// VSCODE_GLOBALS: NLS
 		globalThis._VSCODE_NLS_MESSAGES = _require(`${REPO_ROOT}/${out}/nls.messages.json`);
-=======
-		globalThis._VSCODE_NLS_MESSAGES = require(`../../../${out}/nls.messages.json`);
->>>>>>> 2075322a
 	}
 
 	// Test file operations that are common across platforms. Used for test infra, namely snapshot tests
@@ -129,7 +111,6 @@
 		console.error(e.stack || e);
 	});
 
-<<<<<<< HEAD
 	/**
 	 * @param modules
 	 * @param onLoad
@@ -141,20 +122,6 @@
 			if (mod.endsWith('css.build.test')) {
 				// AMD ONLY, ignore for ESM
 				return false;
-=======
-	const loaderConfig = {
-		nodeRequire: require,
-		baseUrl: bootstrapNode.fileUriFromPath(src, { isWindows: process.platform === 'win32' }),
-		catchError: true
-	};
-
-	if (args.coverage) {
-		coverage.initialize(loaderConfig);
-
-		process.on('exit', function (code) {
-			if (code !== 0) {
-				return;
->>>>>>> 2075322a
 			}
 			return true;
 		});
