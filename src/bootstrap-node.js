/*---------------------------------------------------------------------------------------------
 *  Copyright (c) Microsoft Corporation. All rights reserved.
 *  Licensed under the MIT License. See License.txt in the project root for license information.
 *--------------------------------------------------------------------------------------------*/

//@ts-check
'use strict';

// ESM-comment-begin
const path = require('path');
const fs = require('fs');

const isESM = false;
// ESM-comment-end
// ESM-uncomment-begin
// import * as path from 'path';
// import * as fs from 'fs';
// import { fileURLToPath } from 'url';
// import { createRequire } from 'node:module';
//
// const require = createRequire(import.meta.url);
// const isESM = true;
// const module = { exports: {} };
// const __dirname = path.dirname(fileURLToPath(import.meta.url));
// ESM-uncomment-end

// Setup current working directory in all our node & electron processes
// - Windows: call `process.chdir()` to always set application folder as cwd
// -  all OS: store the `process.cwd()` inside `VSCODE_CWD` for consistent lookups
function setupCurrentWorkingDirectory() {
	try {

		// Store the `process.cwd()` inside `VSCODE_CWD`
		// for consistent lookups, but make sure to only
		// do this once unless defined already from e.g.
		// a parent process.
		if (typeof process.env['VSCODE_CWD'] !== 'string') {
			process.env['VSCODE_CWD'] = process.cwd();
		}

		// Windows: always set application folder as current working dir
		if (process.platform === 'win32') {
			process.chdir(path.dirname(process.execPath));
		}
	} catch (err) {
		console.error(err);
	}
}

setupCurrentWorkingDirectory();

/**
 * Add support for redirecting the loading of node modules
 *
 * @param {string} injectPath
 */
module.exports.injectNodeModuleLookupPath = function (injectPath) {
	if (!injectPath) {
		throw new Error('Missing injectPath');
	}

	const Module = require('node:module');
<<<<<<< HEAD

=======
>>>>>>> 16654e61
	if (isESM) {
		// register a loader hook
		// ESM-uncomment-begin
		// Module.register('./server-loader.mjs', { parentURL: import.meta.url, data: injectPath });
		// ESM-uncomment-end
	} else {
		const nodeModulesPath = path.join(__dirname, '../node_modules');

		// @ts-ignore
		const originalResolveLookupPaths = Module._resolveLookupPaths;

		// @ts-ignore
		Module._resolveLookupPaths = function (moduleName, parent) {
			const paths = originalResolveLookupPaths(moduleName, parent);
			if (Array.isArray(paths)) {
				for (let i = 0, len = paths.length; i < len; i++) {
					if (paths[i] === nodeModulesPath) {
						paths.splice(i, 0, injectPath);
						break;
					}
				}
			}

			return paths;
		};
	}
};

module.exports.removeGlobalNodeModuleLookupPaths = function () {
	const Module = require('module');
	// @ts-ignore
	const globalPaths = Module.globalPaths;

	// @ts-ignore
	const originalResolveLookupPaths = Module._resolveLookupPaths;

	// @ts-ignore
	Module._resolveLookupPaths = function (moduleName, parent) {
		const paths = originalResolveLookupPaths(moduleName, parent);
		if (Array.isArray(paths)) {
			let commonSuffixLength = 0;
			while (commonSuffixLength < paths.length && paths[paths.length - 1 - commonSuffixLength] === globalPaths[globalPaths.length - 1 - commonSuffixLength]) {
				commonSuffixLength++;
			}
			return paths.slice(0, paths.length - commonSuffixLength);
		}
		return paths;
	};
};

/**
 * Helper to enable portable mode.
 *
 * @param {Partial<import('./vs/base/common/product').IProductConfiguration>} product
 * @returns {{ portableDataPath: string; isPortable: boolean; }}
 */
module.exports.configurePortable = function (product) {
	const appRoot = path.dirname(__dirname);

	/**
	 * @param {import('path')} path
	 */
	function getApplicationPath(path) {
		if (process.env['VSCODE_DEV']) {
			return appRoot;
		}

		if (process.platform === 'darwin') {
			return path.dirname(path.dirname(path.dirname(appRoot)));
		}

		return path.dirname(path.dirname(appRoot));
	}

	/**
	 * @param {import('path')} path
	 */
	function getPortableDataPath(path) {
		if (process.env['VSCODE_PORTABLE']) {
			return process.env['VSCODE_PORTABLE'];
		}

		if (process.platform === 'win32' || process.platform === 'linux') {
			return path.join(getApplicationPath(path), 'data');
		}

		// @ts-ignore
		const portableDataName = product.portable || `${product.applicationName}-portable-data`;
		return path.join(path.dirname(getApplicationPath(path)), portableDataName);
	}

	const portableDataPath = getPortableDataPath(path);
	const isPortable = !('target' in product) && fs.existsSync(portableDataPath);
	const portableTempPath = path.join(portableDataPath, 'tmp');
	const isTempPortable = isPortable && fs.existsSync(portableTempPath);

	if (isPortable) {
		process.env['VSCODE_PORTABLE'] = portableDataPath;
	} else {
		delete process.env['VSCODE_PORTABLE'];
	}

	if (isTempPortable) {
		if (process.platform === 'win32') {
			process.env['TMP'] = portableTempPath;
			process.env['TEMP'] = portableTempPath;
		} else {
			process.env['TMPDIR'] = portableTempPath;
		}
	}

	return {
		portableDataPath,
		isPortable
	};
};

// ESM-uncomment-begin
// export const injectNodeModuleLookupPath = module.exports.injectNodeModuleLookupPath;
// export const removeGlobalNodeModuleLookupPaths = module.exports.removeGlobalNodeModuleLookupPaths;
// export const configurePortable = module.exports.configurePortable;
// ESM-uncomment-end<|MERGE_RESOLUTION|>--- conflicted
+++ resolved
@@ -60,10 +60,6 @@
 	}
 
 	const Module = require('node:module');
-<<<<<<< HEAD
-
-=======
->>>>>>> 16654e61
 	if (isESM) {
 		// register a loader hook
 		// ESM-uncomment-begin
