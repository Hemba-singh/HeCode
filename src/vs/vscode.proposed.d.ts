/*---------------------------------------------------------------------------------------------
 *  Copyright (c) Microsoft Corporation. All rights reserved.
 *  Licensed under the MIT License. See License.txt in the project root for license information.
 *--------------------------------------------------------------------------------------------*/

/**
 * This is the place for API experiments and proposals.
 * These API are NOT stable and subject to change. They are only available in the Insiders
 * distribution and CANNOT be used in published extensions.
 *
 * To test these API in local environment:
 * - Use Insiders release of VS Code.
 * - Add `"enableProposedApi": true` to your package.json.
 * - Copy this file to your project.
 */

declare module 'vscode' {

	// #region auth provider: https://github.com/microsoft/vscode/issues/88309

	export interface Session {
		id: string;
		accessToken: string;
		displayName: string;
		scopes: string[]
	}

	export interface AuthenticationProvider {
		readonly id: string;
		readonly displayName: string;
		readonly onDidChangeSessions: Event<void>;

		/**
		 * Returns an array of current sessions.
		 */
		getSessions(): Promise<ReadonlyArray<Session>>;

		/**
		 * Prompts a user to login.
		 */
		login(scopes: string[]): Promise<Session>;
		logout(sessionId: string): Promise<void>;
	}

	export namespace authentication {
		export function registerAuthenticationProvider(provider: AuthenticationProvider): Disposable;

		/**
		 * Fires with the provider id that was registered or unregistered.
		 */
		export const onDidRegisterAuthenticationProvider: Event<string>;
		export const onDidUnregisterAuthenticationProvider: Event<string>;

		export const providers: ReadonlyArray<AuthenticationProvider>;
	}

	//#endregion

	//#region Alex - resolvers

	export interface RemoteAuthorityResolverContext {
		resolveAttempt: number;
	}

	export class ResolvedAuthority {
		readonly host: string;
		readonly port: number;

		constructor(host: string, port: number);
	}

	export interface ResolvedOptions {
		extensionHostEnv?: { [key: string]: string | null };
	}

	export interface TunnelOptions {
		remoteAddress: { port: number, host: string };
		// The desired local port. If this port can't be used, then another will be chosen.
		localAddressPort?: number;
		label?: string;
	}

	export interface TunnelDescription {
		remoteAddress: { port: number, host: string };
		//The complete local address(ex. localhost:1234)
		localAddress: string;
	}

	export interface Tunnel extends TunnelDescription {
		// Implementers of Tunnel should fire onDidDispose when dispose is called.
		onDidDispose: Event<void>;
		dispose(): void;
	}

	/**
	 * Used as part of the ResolverResult if the extension has any candidate, published, or forwarded ports.
	 */
	export interface TunnelInformation {
		/**
		 * Tunnels that are detected by the extension. The remotePort is used for display purposes.
		 * The localAddress should be the complete local address (ex. localhost:1234) for connecting to the port. Tunnels provided through
		 * detected are read-only from the forwarded ports UI.
		 */
		environmentTunnels?: TunnelDescription[];

	}

	export type ResolverResult = ResolvedAuthority & ResolvedOptions & TunnelInformation;

	export class RemoteAuthorityResolverError extends Error {
		static NotAvailable(message?: string, handled?: boolean): RemoteAuthorityResolverError;
		static TemporarilyNotAvailable(message?: string): RemoteAuthorityResolverError;

		constructor(message?: string);
	}

	export interface RemoteAuthorityResolver {
		resolve(authority: string, context: RemoteAuthorityResolverContext): ResolverResult | Thenable<ResolverResult>;
		/**
		 * Can be optionally implemented if the extension can forward ports better than the core.
		 * When not implemented, the core will use its default forwarding logic.
		 * When implemented, the core will use this to forward ports.
		 */
		tunnelFactory?: (tunnelOptions: TunnelOptions) => Thenable<Tunnel> | undefined;

		/**
		 * Provides filtering for candidate ports.
		 */
		showCandidatePort?: (host: string, port: number, detail: string) => Thenable<boolean>;
	}

	export namespace workspace {
		/**
		 * Forwards a port. If the current resolver implements RemoteAuthorityResolver:forwardPort then that will be used to make the tunnel.
		 * By default, openTunnel only support localhost; however, RemoteAuthorityResolver:tunnelFactory can be used to support other ips.
		 * @param tunnelOptions The `localPort` is a suggestion only. If that port is not available another will be chosen.
		 */
		export function openTunnel(tunnelOptions: TunnelOptions): Thenable<Tunnel>;

		/**
		 * Gets an array of the currently available tunnels. This does not include environment tunnels, only tunnels that have been created by the user.
		 * Note that these are of type TunnelDescription and cannot be disposed.
		 */
		export let tunnels: Thenable<TunnelDescription[]>;

		/**
		 * Fired when the list of tunnels has changed.
		 */
		export const onDidTunnelsChange: Event<void>;
	}

	export interface ResourceLabelFormatter {
		scheme: string;
		authority?: string;
		formatting: ResourceLabelFormatting;
	}

	export interface ResourceLabelFormatting {
		label: string; // myLabel:/${path}
		separator: '/' | '\\' | '';
		tildify?: boolean;
		normalizeDriveLetter?: boolean;
		workspaceSuffix?: string;
		authorityPrefix?: string;
	}

	export namespace workspace {
		export function registerRemoteAuthorityResolver(authorityPrefix: string, resolver: RemoteAuthorityResolver): Disposable;
		export function registerResourceLabelFormatter(formatter: ResourceLabelFormatter): Disposable;
	}

	//#endregion

	//#region Semantic tokens: https://github.com/microsoft/vscode/issues/86415

	export class SemanticTokensLegend {
		public readonly tokenTypes: string[];
		public readonly tokenModifiers: string[];

		constructor(tokenTypes: string[], tokenModifiers: string[]);
	}

	export class SemanticTokensBuilder {
		constructor();
		push(line: number, char: number, length: number, tokenType: number, tokenModifiers: number): void;
		build(): Uint32Array;
	}

	export class SemanticTokens {
		/**
		 * The result id of the tokens.
		 *
		 * This is the id that will be passed to `DocumentSemanticTokensProvider.provideDocumentSemanticTokensEdits` (if implemented).
		 */
		readonly resultId?: string;
		readonly data: Uint32Array;

		constructor(data: Uint32Array, resultId?: string);
	}

	export class SemanticTokensEdits {
		/**
		 * The result id of the tokens.
		 *
		 * This is the id that will be passed to `DocumentSemanticTokensProvider.provideDocumentSemanticTokensEdits` (if implemented).
		 */
		readonly resultId?: string;
		readonly edits: SemanticTokensEdit[];

		constructor(edits: SemanticTokensEdit[], resultId?: string);
	}

	export class SemanticTokensEdit {
		readonly start: number;
		readonly deleteCount: number;
		readonly data?: Uint32Array;

		constructor(start: number, deleteCount: number, data?: Uint32Array);
	}

	/**
	 * The document semantic tokens provider interface defines the contract between extensions and
	 * semantic tokens.
	 */
	export interface DocumentSemanticTokensProvider {
		/**
		 * A file can contain many tokens, perhaps even hundreds of thousands of tokens. Therefore, to improve
		 * the memory consumption around describing semantic tokens, we have decided to avoid allocating an object
		 * for each token and we represent tokens from a file as an array of integers. Furthermore, the position
		 * of each token is expressed relative to the token before it because most tokens remain stable relative to
		 * each other when edits are made in a file.
		 *
		 * ---
		 * In short, each token takes 5 integers to represent, so a specific token `i` in the file consists of the following array indices:
		 *  - at index `5*i`   - `deltaLine`: token line number, relative to the previous token
		 *  - at index `5*i+1` - `deltaStart`: token start character, relative to the previous token (relative to 0 or the previous token's start if they are on the same line)
		 *  - at index `5*i+2` - `length`: the length of the token. A token cannot be multiline.
		 *  - at index `5*i+3` - `tokenType`: will be looked up in `SemanticTokensLegend.tokenTypes`
		 *  - at index `5*i+4` - `tokenModifiers`: each set bit will be looked up in `SemanticTokensLegend.tokenModifiers`
		 *
		 * ---
		 * ### How to encode tokens
		 *
		 * Here is an example for encoding a file with 3 tokens in a uint32 array:
		 * ```
		 *    { line: 2, startChar:  5, length: 3, tokenType: "properties", tokenModifiers: ["private", "static"] },
		 *    { line: 2, startChar: 10, length: 4, tokenType: "types",      tokenModifiers: [] },
		 *    { line: 5, startChar:  2, length: 7, tokenType: "classes",    tokenModifiers: [] }
		 * ```
		 *
		 * 1. First of all, a legend must be devised. This legend must be provided up-front and capture all possible token types.
		 * For this example, we will choose the following legend which must be passed in when registering the provider:
		 * ```
		 *    tokenTypes: ['properties', 'types', 'classes'],
		 *    tokenModifiers: ['private', 'static']
		 * ```
		 *
		 * 2. The first transformation step is to encode `tokenType` and `tokenModifiers` as integers using the legend. Token types are looked
		 * up by index, so a `tokenType` value of `1` means `tokenTypes[1]`. Multiple token modifiers can be set by using bit flags,
		 * so a `tokenModifier` value of `3` is first viewed as binary `0b00000011`, which means `[tokenModifiers[0], tokenModifiers[1]]` because
		 * bits 0 and 1 are set. Using this legend, the tokens now are:
		 * ```
		 *    { line: 2, startChar:  5, length: 3, tokenType: 0, tokenModifiers: 3 },
		 *    { line: 2, startChar: 10, length: 4, tokenType: 1, tokenModifiers: 0 },
		 *    { line: 5, startChar:  2, length: 7, tokenType: 2, tokenModifiers: 0 }
		 * ```
		 *
		 * 3. The next steps is to encode each token relative to the previous token in the file. In this case, the second token
		 * is on the same line as the first token, so the `startChar` of the second token is made relative to the `startChar`
		 * of the first token, so it will be `10 - 5`. The third token is on a different line than the second token, so the
		 * `startChar` of the third token will not be altered:
		 * ```
		 *    { deltaLine: 2, deltaStartChar: 5, length: 3, tokenType: 0, tokenModifiers: 3 },
		 *    { deltaLine: 0, deltaStartChar: 5, length: 4, tokenType: 1, tokenModifiers: 0 },
		 *    { deltaLine: 3, deltaStartChar: 2, length: 7, tokenType: 2, tokenModifiers: 0 }
		 * ```
		 *
		 * 4. Finally, the last step is to inline each of the 5 fields for a token in a single array, which is a memory friendly representation:
		 * ```
		 *    // 1st token,  2nd token,  3rd token
		 *    [  2,5,3,0,3,  0,5,4,1,0,  3,2,7,2,0 ]
		 * ```
		 */
		provideDocumentSemanticTokens(document: TextDocument, token: CancellationToken): ProviderResult<SemanticTokens>;

		/**
		 * Instead of always returning all the tokens in a file, it is possible for a `DocumentSemanticTokensProvider` to implement
		 * this method (`updateSemanticTokens`) and then return incremental updates to the previously provided semantic tokens.
		 *
		 * ---
		 * ### How tokens change when the document changes
		 *
		 * Let's look at how tokens might change.
		 *
		 * Continuing with the above example, suppose a new line was inserted at the top of the file.
		 * That would make all the tokens move down by one line (notice how the line has changed for each one):
		 * ```
		 *    { line: 3, startChar:  5, length: 3, tokenType: "properties", tokenModifiers: ["private", "static"] },
		 *    { line: 3, startChar: 10, length: 4, tokenType: "types",      tokenModifiers: [] },
		 *    { line: 6, startChar:  2, length: 7, tokenType: "classes",    tokenModifiers: [] }
		 * ```
		 * The integer encoding of the tokens does not change substantially because of the delta-encoding of positions:
		 * ```
		 *    // 1st token,  2nd token,  3rd token
		 *    [  3,5,3,0,3,  0,5,4,1,0,  3,2,7,2,0 ]
		 * ```
		 * It is possible to express these new tokens in terms of an edit applied to the previous tokens:
		 * ```
		 *    [  2,5,3,0,3,  0,5,4,1,0,  3,2,7,2,0 ] // old tokens
		 *    [  3,5,3,0,3,  0,5,4,1,0,  3,2,7,2,0 ] // new tokens
		 *
		 *    edit: { start:  0, deleteCount: 1, data: [3] } // replace integer at offset 0 with 3
		 * ```
		 *
		 * Furthermore, let's assume that a new token has appeared on line 4:
		 * ```
		 *    { line: 3, startChar:  5, length: 3, tokenType: "properties", tokenModifiers: ["private", "static"] },
		 *    { line: 3, startChar: 10, length: 4, tokenType: "types",      tokenModifiers: [] },
		 *    { line: 4, startChar:  3, length: 5, tokenType: "properties", tokenModifiers: ["static"] },
		 *    { line: 6, startChar:  2, length: 7, tokenType: "classes",    tokenModifiers: [] }
		 * ```
		 * The integer encoding of the tokens is:
		 * ```
		 *    // 1st token,  2nd token,  3rd token,  4th token
		 *    [  3,5,3,0,3,  0,5,4,1,0,  1,3,5,0,2,  2,2,7,2,0, ]
		 * ```
		 * Again, it is possible to express these new tokens in terms of an edit applied to the previous tokens:
		 * ```
		 *    [  3,5,3,0,3,  0,5,4,1,0,  3,2,7,2,0 ]               // old tokens
		 *    [  3,5,3,0,3,  0,5,4,1,0,  1,3,5,0,2,  2,2,7,2,0, ]  // new tokens
		 *
		 *    edit: { start: 10, deleteCount: 1, data: [1,3,5,0,2,2] } // replace integer at offset 10 with [1,3,5,0,2,2]
		 * ```
		 *
		 * *NOTE*: When doing edits, it is possible that multiple edits occur until VS Code decides to invoke the semantic tokens provider.
		 * *NOTE*: If the provider cannot compute `SemanticTokensEdits`, it can "give up" and return all the tokens in the document again.
		 * *NOTE*: All edits in `SemanticTokensEdits` contain indices in the old integers array, so they all refer to the previous result state.
		 */
		provideDocumentSemanticTokensEdits?(document: TextDocument, previousResultId: string, token: CancellationToken): ProviderResult<SemanticTokens | SemanticTokensEdits>;
	}

	/**
	 * The document range semantic tokens provider interface defines the contract between extensions and
	 * semantic tokens.
	 */
	export interface DocumentRangeSemanticTokensProvider {
		/**
		 * See [provideDocumentSemanticTokens](#DocumentSemanticTokensProvider.provideDocumentSemanticTokens).
		 */
		provideDocumentRangeSemanticTokens(document: TextDocument, range: Range, token: CancellationToken): ProviderResult<SemanticTokens>;
	}

	export namespace languages {
		/**
		 * Register a semantic tokens provider for a whole document.
		 *
		 * Multiple providers can be registered for a language. In that case providers are sorted
		 * by their [score](#languages.match) and the best-matching provider is used. Failure
		 * of the selected provider will cause a failure of the whole operation.
		 *
		 * @param selector A selector that defines the documents this provider is applicable to.
		 * @param provider A document semantic tokens provider.
		 * @return A [disposable](#Disposable) that unregisters this provider when being disposed.
		 */
		export function registerDocumentSemanticTokensProvider(selector: DocumentSelector, provider: DocumentSemanticTokensProvider, legend: SemanticTokensLegend): Disposable;

		/**
		 * Register a semantic tokens provider for a document range.
		 *
		 * Multiple providers can be registered for a language. In that case providers are sorted
		 * by their [score](#languages.match) and the best-matching provider is used. Failure
		 * of the selected provider will cause a failure of the whole operation.
		 *
		 * @param selector A selector that defines the documents this provider is applicable to.
		 * @param provider A document range semantic tokens provider.
		 * @return A [disposable](#Disposable) that unregisters this provider when being disposed.
		 */
		export function registerDocumentRangeSemanticTokensProvider(selector: DocumentSelector, provider: DocumentRangeSemanticTokensProvider, legend: SemanticTokensLegend): Disposable;
	}

	//#endregion

	//#region editor insets: https://github.com/microsoft/vscode/issues/85682

	export interface WebviewEditorInset {
		readonly editor: TextEditor;
		readonly line: number;
		readonly height: number;
		readonly webview: Webview;
		readonly onDidDispose: Event<void>;
		dispose(): void;
	}

	export namespace window {
		export function createWebviewTextEditorInset(editor: TextEditor, line: number, height: number, options?: WebviewOptions): WebviewEditorInset;
	}

	//#endregion

	//#region read/write in chunks: https://github.com/microsoft/vscode/issues/84515

	export interface FileSystemProvider {
		open?(resource: Uri, options: { create: boolean }): number | Thenable<number>;
		close?(fd: number): void | Thenable<void>;
		read?(fd: number, pos: number, data: Uint8Array, offset: number, length: number): number | Thenable<number>;
		write?(fd: number, pos: number, data: Uint8Array, offset: number, length: number): number | Thenable<number>;
	}

	//#endregion

	//#region TextSearchProvider: https://github.com/microsoft/vscode/issues/59921

	/**
	 * The parameters of a query for text search.
	 */
	export interface TextSearchQuery {
		/**
		 * The text pattern to search for.
		 */
		pattern: string;

		/**
		 * Whether or not `pattern` should match multiple lines of text.
		 */
		isMultiline?: boolean;

		/**
		 * Whether or not `pattern` should be interpreted as a regular expression.
		 */
		isRegExp?: boolean;

		/**
		 * Whether or not the search should be case-sensitive.
		 */
		isCaseSensitive?: boolean;

		/**
		 * Whether or not to search for whole word matches only.
		 */
		isWordMatch?: boolean;
	}

	/**
	 * A file glob pattern to match file paths against.
	 * TODO@roblou - merge this with the GlobPattern docs/definition in vscode.d.ts.
	 * @see [GlobPattern](#GlobPattern)
	 */
	export type GlobString = string;

	/**
	 * Options common to file and text search
	 */
	export interface SearchOptions {
		/**
		 * The root folder to search within.
		 */
		folder: Uri;

		/**
		 * Files that match an `includes` glob pattern should be included in the search.
		 */
		includes: GlobString[];

		/**
		 * Files that match an `excludes` glob pattern should be excluded from the search.
		 */
		excludes: GlobString[];

		/**
		 * Whether external files that exclude files, like .gitignore, should be respected.
		 * See the vscode setting `"search.useIgnoreFiles"`.
		 */
		useIgnoreFiles: boolean;

		/**
		 * Whether symlinks should be followed while searching.
		 * See the vscode setting `"search.followSymlinks"`.
		 */
		followSymlinks: boolean;

		/**
		 * Whether global files that exclude files, like .gitignore, should be respected.
		 * See the vscode setting `"search.useGlobalIgnoreFiles"`.
		 */
		useGlobalIgnoreFiles: boolean;
	}

	/**
	 * Options to specify the size of the result text preview.
	 * These options don't affect the size of the match itself, just the amount of preview text.
	 */
	export interface TextSearchPreviewOptions {
		/**
		 * The maximum number of lines in the preview.
		 * Only search providers that support multiline search will ever return more than one line in the match.
		 */
		matchLines: number;

		/**
		 * The maximum number of characters included per line.
		 */
		charsPerLine: number;
	}

	/**
	 * Options that apply to text search.
	 */
	export interface TextSearchOptions extends SearchOptions {
		/**
		 * The maximum number of results to be returned.
		 */
		maxResults: number;

		/**
		 * Options to specify the size of the result text preview.
		 */
		previewOptions?: TextSearchPreviewOptions;

		/**
		 * Exclude files larger than `maxFileSize` in bytes.
		 */
		maxFileSize?: number;

		/**
		 * Interpret files using this encoding.
		 * See the vscode setting `"files.encoding"`
		 */
		encoding?: string;

		/**
		 * Number of lines of context to include before each match.
		 */
		beforeContext?: number;

		/**
		 * Number of lines of context to include after each match.
		 */
		afterContext?: number;
	}

	/**
	 * Information collected when text search is complete.
	 */
	export interface TextSearchComplete {
		/**
		 * Whether the search hit the limit on the maximum number of search results.
		 * `maxResults` on [`TextSearchOptions`](#TextSearchOptions) specifies the max number of results.
		 * - If exactly that number of matches exist, this should be false.
		 * - If `maxResults` matches are returned and more exist, this should be true.
		 * - If search hits an internal limit which is less than `maxResults`, this should be true.
		 */
		limitHit?: boolean;
	}

	/**
	 * A preview of the text result.
	 */
	export interface TextSearchMatchPreview {
		/**
		 * The matching lines of text, or a portion of the matching line that contains the match.
		 */
		text: string;

		/**
		 * The Range within `text` corresponding to the text of the match.
		 * The number of matches must match the TextSearchMatch's range property.
		 */
		matches: Range | Range[];
	}

	/**
	 * A match from a text search
	 */
	export interface TextSearchMatch {
		/**
		 * The uri for the matching document.
		 */
		uri: Uri;

		/**
		 * The range of the match within the document, or multiple ranges for multiple matches.
		 */
		ranges: Range | Range[];

		/**
		 * A preview of the text match.
		 */
		preview: TextSearchMatchPreview;
	}

	/**
	 * A line of context surrounding a TextSearchMatch.
	 */
	export interface TextSearchContext {
		/**
		 * The uri for the matching document.
		 */
		uri: Uri;

		/**
		 * One line of text.
		 * previewOptions.charsPerLine applies to this
		 */
		text: string;

		/**
		 * The line number of this line of context.
		 */
		lineNumber: number;
	}

	export type TextSearchResult = TextSearchMatch | TextSearchContext;

	/**
	 * A TextSearchProvider provides search results for text results inside files in the workspace.
	 */
	export interface TextSearchProvider {
		/**
		 * Provide results that match the given text pattern.
		 * @param query The parameters for this query.
		 * @param options A set of options to consider while searching.
		 * @param progress A progress callback that must be invoked for all results.
		 * @param token A cancellation token.
		 */
		provideTextSearchResults(query: TextSearchQuery, options: TextSearchOptions, progress: Progress<TextSearchResult>, token: CancellationToken): ProviderResult<TextSearchComplete>;
	}

	//#endregion

	//#region FileSearchProvider: https://github.com/microsoft/vscode/issues/73524

	/**
	 * The parameters of a query for file search.
	 */
	export interface FileSearchQuery {
		/**
		 * The search pattern to match against file paths.
		 */
		pattern: string;
	}

	/**
	 * Options that apply to file search.
	 */
	export interface FileSearchOptions extends SearchOptions {
		/**
		 * The maximum number of results to be returned.
		 */
		maxResults?: number;

		/**
		 * A CancellationToken that represents the session for this search query. If the provider chooses to, this object can be used as the key for a cache,
		 * and searches with the same session object can search the same cache. When the token is cancelled, the session is complete and the cache can be cleared.
		 */
		session?: CancellationToken;
	}

	/**
	 * A FileSearchProvider provides search results for files in the given folder that match a query string. It can be invoked by quickopen or other extensions.
	 *
	 * A FileSearchProvider is the more powerful of two ways to implement file search in VS Code. Use a FileSearchProvider if you wish to search within a folder for
	 * all files that match the user's query.
	 *
	 * The FileSearchProvider will be invoked on every keypress in quickopen. When `workspace.findFiles` is called, it will be invoked with an empty query string,
	 * and in that case, every file in the folder should be returned.
	 */
	export interface FileSearchProvider {
		/**
		 * Provide the set of files that match a certain file path pattern.
		 * @param query The parameters for this query.
		 * @param options A set of options to consider while searching files.
		 * @param token A cancellation token.
		 */
		provideFileSearchResults(query: FileSearchQuery, options: FileSearchOptions, token: CancellationToken): ProviderResult<Uri[]>;
	}

	export namespace workspace {
		/**
		 * Register a search provider.
		 *
		 * Only one provider can be registered per scheme.
		 *
		 * @param scheme The provider will be invoked for workspace folders that have this file scheme.
		 * @param provider The provider.
		 * @return A [disposable](#Disposable) that unregisters this provider when being disposed.
		 */
		export function registerFileSearchProvider(scheme: string, provider: FileSearchProvider): Disposable;

		/**
		 * Register a text search provider.
		 *
		 * Only one provider can be registered per scheme.
		 *
		 * @param scheme The provider will be invoked for workspace folders that have this file scheme.
		 * @param provider The provider.
		 * @return A [disposable](#Disposable) that unregisters this provider when being disposed.
		 */
		export function registerTextSearchProvider(scheme: string, provider: TextSearchProvider): Disposable;
	}

	//#endregion

	//#region findTextInFiles: https://github.com/microsoft/vscode/issues/59924

	/**
	 * Options that can be set on a findTextInFiles search.
	 */
	export interface FindTextInFilesOptions {
		/**
		 * A [glob pattern](#GlobPattern) that defines the files to search for. The glob pattern
		 * will be matched against the file paths of files relative to their workspace. Use a [relative pattern](#RelativePattern)
		 * to restrict the search results to a [workspace folder](#WorkspaceFolder).
		 */
		include?: GlobPattern;

		/**
		 * A [glob pattern](#GlobPattern) that defines files and folders to exclude. The glob pattern
		 * will be matched against the file paths of resulting matches relative to their workspace. When `undefined` only default excludes will
		 * apply, when `null` no excludes will apply.
		 */
		exclude?: GlobPattern | null;

		/**
		 * The maximum number of results to search for
		 */
		maxResults?: number;

		/**
		 * Whether external files that exclude files, like .gitignore, should be respected.
		 * See the vscode setting `"search.useIgnoreFiles"`.
		 */
		useIgnoreFiles?: boolean;

		/**
		 * Whether global files that exclude files, like .gitignore, should be respected.
		 * See the vscode setting `"search.useGlobalIgnoreFiles"`.
		 */
		useGlobalIgnoreFiles?: boolean;

		/**
		 * Whether symlinks should be followed while searching.
		 * See the vscode setting `"search.followSymlinks"`.
		 */
		followSymlinks?: boolean;

		/**
		 * Interpret files using this encoding.
		 * See the vscode setting `"files.encoding"`
		 */
		encoding?: string;

		/**
		 * Options to specify the size of the result text preview.
		 */
		previewOptions?: TextSearchPreviewOptions;

		/**
		 * Number of lines of context to include before each match.
		 */
		beforeContext?: number;

		/**
		 * Number of lines of context to include after each match.
		 */
		afterContext?: number;
	}

	export namespace workspace {
		/**
		 * Search text in files across all [workspace folders](#workspace.workspaceFolders) in the workspace.
		 * @param query The query parameters for the search - the search string, whether it's case-sensitive, or a regex, or matches whole words.
		 * @param callback A callback, called for each result
		 * @param token A token that can be used to signal cancellation to the underlying search engine.
		 * @return A thenable that resolves when the search is complete.
		 */
		export function findTextInFiles(query: TextSearchQuery, callback: (result: TextSearchResult) => void, token?: CancellationToken): Thenable<TextSearchComplete>;

		/**
		 * Search text in files across all [workspace folders](#workspace.workspaceFolders) in the workspace.
		 * @param query The query parameters for the search - the search string, whether it's case-sensitive, or a regex, or matches whole words.
		 * @param options An optional set of query options. Include and exclude patterns, maxResults, etc.
		 * @param callback A callback, called for each result
		 * @param token A token that can be used to signal cancellation to the underlying search engine.
		 * @return A thenable that resolves when the search is complete.
		 */
		export function findTextInFiles(query: TextSearchQuery, options: FindTextInFilesOptions, callback: (result: TextSearchResult) => void, token?: CancellationToken): Thenable<TextSearchComplete>;
	}

	//#endregion

	//#region diff command: https://github.com/microsoft/vscode/issues/84899

	/**
	 * The contiguous set of modified lines in a diff.
	 */
	export interface LineChange {
		readonly originalStartLineNumber: number;
		readonly originalEndLineNumber: number;
		readonly modifiedStartLineNumber: number;
		readonly modifiedEndLineNumber: number;
	}

	export namespace commands {

		/**
		 * Registers a diff information command that can be invoked via a keyboard shortcut,
		 * a menu item, an action, or directly.
		 *
		 * Diff information commands are different from ordinary [commands](#commands.registerCommand) as
		 * they only execute when there is an active diff editor when the command is called, and the diff
		 * information has been computed. Also, the command handler of an editor command has access to
		 * the diff information.
		 *
		 * @param command A unique identifier for the command.
		 * @param callback A command handler function with access to the [diff information](#LineChange).
		 * @param thisArg The `this` context used when invoking the handler function.
		 * @return Disposable which unregisters this command on disposal.
		 */
		export function registerDiffInformationCommand(command: string, callback: (diff: LineChange[], ...args: any[]) => any, thisArg?: any): Disposable;
	}

	//#endregion

	//#region file-decorations: https://github.com/microsoft/vscode/issues/54938

	export class Decoration {
		letter?: string;
		title?: string;
		color?: ThemeColor;
		priority?: number;
		bubble?: boolean;
	}

	export interface DecorationProvider {
		onDidChangeDecorations: Event<undefined | Uri | Uri[]>;
		provideDecoration(uri: Uri, token: CancellationToken): ProviderResult<Decoration>;
	}

	export namespace window {
		export function registerDecorationProvider(provider: DecorationProvider): Disposable;
	}

	//#endregion

	//#region Debug:

	// deprecated

	export interface DebugConfigurationProvider {
		/**
		 * Deprecated, use DebugAdapterDescriptorFactory.provideDebugAdapter instead.
		 * @deprecated Use DebugAdapterDescriptorFactory.createDebugAdapterDescriptor instead
		 */
		debugAdapterExecutable?(folder: WorkspaceFolder | undefined, token?: CancellationToken): ProviderResult<DebugAdapterExecutable>;
	}

	//#endregion

	//#region LogLevel: https://github.com/microsoft/vscode/issues/85992

	/**
	 * The severity level of a log message
	 */
	export enum LogLevel {
		Trace = 1,
		Debug = 2,
		Info = 3,
		Warning = 4,
		Error = 5,
		Critical = 6,
		Off = 7
	}

	export namespace env {
		/**
		 * Current logging level.
		 */
		export const logLevel: LogLevel;

		/**
		 * An [event](#Event) that fires when the log level has changed.
		 */
		export const onDidChangeLogLevel: Event<LogLevel>;
	}

	//#endregion

	//#region Joao: SCM validation

	/**
	 * Represents the validation type of the Source Control input.
	 */
	export enum SourceControlInputBoxValidationType {

		/**
		 * Something not allowed by the rules of a language or other means.
		 */
		Error = 0,

		/**
		 * Something suspicious but allowed.
		 */
		Warning = 1,

		/**
		 * Something to inform about but not a problem.
		 */
		Information = 2
	}

	export interface SourceControlInputBoxValidation {

		/**
		 * The validation message to display.
		 */
		readonly message: string;

		/**
		 * The validation type.
		 */
		readonly type: SourceControlInputBoxValidationType;
	}

	/**
	 * Represents the input box in the Source Control viewlet.
	 */
	export interface SourceControlInputBox {

		/**
		 * A validation function for the input box. It's possible to change
		 * the validation provider simply by setting this property to a different function.
		 */
		validateInput?(value: string, cursorPosition: number): ProviderResult<SourceControlInputBoxValidation | undefined | null>;
	}

	//#endregion

	//#region Joao: SCM selected provider

	export interface SourceControl {

		/**
		 * Whether the source control is selected.
		 */
		readonly selected: boolean;

		/**
		 * An event signaling when the selection state changes.
		 */
		readonly onDidChangeSelection: Event<boolean>;
	}

	//#endregion

	//#region Joao: SCM Input Box

	/**
	 * Represents the input box in the Source Control viewlet.
	 */
	export interface SourceControlInputBox {

		/**
			* Controls whether the input box is visible (default is `true`).
			*/
		visible: boolean;
	}

	//#endregion

	//#region Terminal data write event https://github.com/microsoft/vscode/issues/78502

	export interface TerminalDataWriteEvent {
		/**
		 * The [terminal](#Terminal) for which the data was written.
		 */
		readonly terminal: Terminal;
		/**
		 * The data being written.
		 */
		readonly data: string;
	}

	namespace window {
		/**
		 * An event which fires when the terminal's pty slave pseudo-device is written to. In other
		 * words, this provides access to the raw data stream from the process running within the
		 * terminal, including VT sequences.
		 */
		export const onDidWriteTerminalData: Event<TerminalDataWriteEvent>;
	}

	//#endregion

	//#region Terminal exit status https://github.com/microsoft/vscode/issues/62103

	export interface TerminalExitStatus {
		/**
		 * The exit code that a terminal exited with, it can have the following values:
		 * - Zero: the terminal process or custom execution succeeded.
		 * - Non-zero: the terminal process or custom execution failed.
		 * - `undefined`: the user forcibly closed the terminal or a custom execution exited
		 *   without providing an exit code.
		 */
		readonly code: number | undefined;
	}

	export interface Terminal {
		/**
		 * The exit status of the terminal, this will be undefined while the terminal is active.
		 *
		 * **Example:** Show a notification with the exit code when the terminal exits with a
		 * non-zero exit code.
		 * ```typescript
		 * window.onDidCloseTerminal(t => {
		 *   if (t.exitStatus && t.exitStatus.code) {
		 *   	vscode.window.showInformationMessage(`Exit code: ${t.exitStatus.code}`);
		 *   }
		 * });
		 * ```
		 */
		readonly exitStatus: TerminalExitStatus | undefined;
	}

	//#endregion

	//#region Terminal dimensions property and change event https://github.com/microsoft/vscode/issues/55718

	/**
	 * An [event](#Event) which fires when a [Terminal](#Terminal)'s dimensions change.
	 */
	export interface TerminalDimensionsChangeEvent {
		/**
		 * The [terminal](#Terminal) for which the dimensions have changed.
		 */
		readonly terminal: Terminal;
		/**
		 * The new value for the [terminal's dimensions](#Terminal.dimensions).
		 */
		readonly dimensions: TerminalDimensions;
	}

	namespace window {
		/**
		 * An event which fires when the [dimensions](#Terminal.dimensions) of the terminal change.
		 */
		export const onDidChangeTerminalDimensions: Event<TerminalDimensionsChangeEvent>;
	}

	export interface Terminal {
		/**
		 * The current dimensions of the terminal. This will be `undefined` immediately after the
		 * terminal is created as the dimensions are not known until shortly after the terminal is
		 * created.
		 */
		readonly dimensions: TerminalDimensions | undefined;
	}

	//#endregion

	//#region Joh -> exclusive document filters

	export interface DocumentFilter {
		exclusive?: boolean;
	}

	//#endregion

	//#region Alex - OnEnter enhancement
	export interface OnEnterRule {
		/**
		 * This rule will only execute if the text above the this line matches this regular expression.
		 */
		oneLineAboveText?: RegExp;
	}
	//#endregion

	//#region Tree View: https://github.com/microsoft/vscode/issues/61313
	/**
	 * Label describing the [Tree item](#TreeItem)
	 */
	export interface TreeItemLabel {

		/**
		 * A human-readable string describing the [Tree item](#TreeItem).
		 */
		label: string;

		/**
		 * Ranges in the label to highlight. A range is defined as a tuple of two number where the
		 * first is the inclusive start index and the second the exclusive end index
		 */
		highlights?: [number, number][];

	}

	export class TreeItem2 extends TreeItem {
		/**
		 * Label describing this item. When `falsy`, it is derived from [resourceUri](#TreeItem.resourceUri).
		 */
		label?: string | TreeItemLabel | /* for compilation */ any;

		/**
		 * @param label Label describing this item
		 * @param collapsibleState [TreeItemCollapsibleState](#TreeItemCollapsibleState) of the tree item. Default is [TreeItemCollapsibleState.None](#TreeItemCollapsibleState.None)
		 */
		constructor(label: TreeItemLabel, collapsibleState?: TreeItemCollapsibleState);
	}
	//#endregion

	//#region CustomExecution: https://github.com/microsoft/vscode/issues/81007
	/**
	 * A task to execute
	 */
	export class Task2 extends Task {
		detail?: string;
	}

	export class CustomExecution2 extends CustomExecution {
		/**
		 * Constructs a CustomExecution task object. The callback will be executed the task is run, at which point the
		 * extension should return the Pseudoterminal it will "run in". The task should wait to do further execution until
		 * [Pseudoterminal.open](#Pseudoterminal.open) is called. Task cancellation should be handled using
		 * [Pseudoterminal.close](#Pseudoterminal.close). When the task is complete fire
		 * [Pseudoterminal.onDidClose](#Pseudoterminal.onDidClose).
		 * @param callback The callback that will be called when the task is started by a user.
		 */
		constructor(callback: (resolvedDefinition?: TaskDefinition) => Thenable<Pseudoterminal>);
	}
	//#endregion

	//#region Task presentation group: https://github.com/microsoft/vscode/issues/47265
	export interface TaskPresentationOptions {
		/**
		 * Controls whether the task is executed in a specific terminal group using split panes.
		 */
		group?: string;
	}
	//#endregion

	//#region Status bar item with ID and Name: https://github.com/microsoft/vscode/issues/74972

	export namespace window {

		/**
		 * Options to configure the status bar item.
		 */
		export interface StatusBarItemOptions {

			/**
			 * A unique identifier of the status bar item. The identifier
			 * is for example used to allow a user to show or hide the
			 * status bar item in the UI.
			 */
			id: string;

			/**
			 * A human readable name of the status bar item. The name is
			 * for example used as a label in the UI to show or hide the
			 * status bar item.
			 */
			name: string;

			/**
			 * The alignment of the status bar item.
			 */
			alignment?: StatusBarAlignment;

			/**
			 * The priority of the status bar item. Higher value means the item should
			 * be shown more to the left.
			 */
			priority?: number;
		}

		/**
		 * Creates a status bar [item](#StatusBarItem).
		 *
		 * @param options The options of the item. If not provided, some default values
		 * will be assumed. For example, the `StatusBarItemOptions.id` will be the id
		 * of the extension and the `StatusBarItemOptions.name` will be the extension name.
		 * @return A new status bar item.
		 */
		export function createStatusBarItem(options?: StatusBarItemOptions): StatusBarItem;
	}

	//#endregion

	//#region Custom editors: https://github.com/microsoft/vscode/issues/77131

	/**
	 * Defines the editing functionality of a webview editor. This allows the webview editor to hook into standard
	 * editor events such as `undo` or `save`.
	 *
	 * @param EditType Type of edits.
	 */
	interface WebviewCustomEditorEditingDelegate<EditType> {
		/**
		 * Save a resource.
		 *
		 * @param resource Resource being saved.
		 *
		 * @return Thenable signaling that the save has completed.
		 */
		save(resource: Uri): Thenable<void>;

		/**
		 * Save an existing resource at a new path.
		 *
		 * @param resource Resource being saved.
		 * @param targetResource Location to save to.
		 *
		 * @return Thenable signaling that the save has completed.
		 */
		saveAs(resource: Uri, targetResource: Uri): Thenable<void>;

		/**
		 * Event triggered by extensions to signal to VS Code that an edit has occurred.
		 */
		readonly onEdit: Event<{ readonly resource: Uri, readonly edit: EditType }>;

		/**
		 * Apply a set of edits.
		 *
		 * Note that is not invoked when `onEdit` is called as `onEdit` implies also updating the view to reflect the edit.
		 *
		 * @param resource Resource being edited.
		 * @param edit Array of edits. Sorted from oldest to most recent.
		 *
		 * @return Thenable signaling that the change has completed.
		 */
		applyEdits(resource: Uri, edits: readonly EditType[]): Thenable<void>;

		/**
		 * Undo a set of edits.
		 *
		 * This is triggered when a user undoes an edit or when revert is called on a file.
		 *
		 * @param resource Resource being edited.
		 * @param edit Array of edits. Sorted from most recent to oldest.
		 *
		 * @return Thenable signaling that the change has completed.
		 */
		undoEdits(resource: Uri, edits: readonly EditType[]): Thenable<void>;

		/**
		 * Back up `resource` in its current state.
		 *
		 * Backups are used for hot exit and to prevent data loss. Your `backup` method should persist the resource in
		 * its current state, i.e. with the edits applied. Most commonly this means saving the resource to disk in
		 * the `ExtensionContext.storagePath`. When VS Code reloads and your custom editor is opened for a resource,
		 * your extension should first check to see if any backups exist for the resource. If there is a backup, your
		 * extension should load the file contents from there instead of from the resource in the workspace.
		 *
		 * `backup` is triggered whenever an edit it made. Calls to `backup` are debounced so that if multiple edits are
		 * made in quick succession, `backup` is only triggered after the last one. `backup` is not invoked when
		 * `auto save` is enabled (since auto save already persists resource ).
		 *
		 * @param resource The resource to back up.
		 * @param cancellation Token that signals the current backup since a new backup is coming in. It is up to your
		 * extension to decided how to respond to cancellation. If for example your extension is backing up a large file
		 * in an operation that takes time to complete, your extension may decide to finish the ongoing backup rather
		 * than cancelling it to ensure that VS Code has some valid backup.
		 */
		backup?(resource: Uri, cancellation: CancellationToken): Thenable<boolean>;
	}

	export interface WebviewCustomEditorProvider {
		/**
		 * Resolve a webview editor for a given resource.
		 *
		 * To resolve a webview editor, a provider must fill in its initial html content and hook up all
		 * the event listeners it is interested it. The provider should also take ownership of the passed in `WebviewPanel`.
		 *
		 * @param resource Resource being resolved.
		 * @param webview Webview being resolved. The provider should take ownership of this webview.
		 *
		 * @return Thenable indicating that the webview editor has been resolved.
		 */
		resolveWebviewEditor(
			resource: Uri,
			webview: WebviewPanel,
		): Thenable<void>;

		/**
		 * Controls the editing functionality of a webview editor. This allows the webview editor to hook into standard
		 * editor events such as `undo` or `save`.
		 *
		 * WebviewEditors that do not have `editingCapability` are considered to be readonly. Users can still interact
		 * with readonly editors, but these editors will not integrate with VS Code's standard editor functionality.
		 */
		readonly editingDelegate?: WebviewCustomEditorEditingDelegate<unknown>;
	}

	namespace window {
		/**
		 * Register a new provider for webview editors of a given type.
		 *
		 * @param viewType  Type of the webview editor provider.
		 * @param provider Resolves webview editors.
		 * @param options Content settings for a webview panels the provider is given.
		 *
		 * @return Disposable that unregisters the `WebviewCustomEditorProvider`.
		 */
		export function registerWebviewCustomEditorProvider(
			viewType: string,
			provider: WebviewCustomEditorProvider,
			options?: WebviewPanelOptions,
		): Disposable;
	}

	//#endregion


	//#region allow QuickPicks to skip sorting: https://github.com/microsoft/vscode/issues/73904

	export interface QuickPick<T extends QuickPickItem> extends QuickInput {
		/**
		* An optional flag to sort the final results by index of first query match in label. Defaults to true.
		*/
		sortByLabel: boolean;
	}

	//#endregion

	//#region Surfacing reasons why a code action cannot be applied to users: https://github.com/microsoft/vscode/issues/85160

	export interface CodeAction {
		/**
		 * Marks that the code action cannot currently be applied.
		 *
		 * Disabled code actions will be surfaced in the refactor UI but cannot be applied.
		 */
		disabled?: {
			/**
			 * Human readable description of why the code action is currently disabled.
			 *
			 * This is displayed in the UI.
			 */
			reason: string;
		};
	}

	//#endregion

	//#region Allow theme icons in hovers: https://github.com/microsoft/vscode/issues/84695

	export interface MarkdownString {

		/**
		 * Indicates that this markdown string can contain [ThemeIcons](#ThemeIcon), e.g. `$(zap)`.
		 */
		readonly supportThemeIcons?: boolean;
	}

	//#endregion

<<<<<<< HEAD
	//#region Peng: Notebook

	export interface CellStreamOutput {
		output_type: 'stream';
		text: string;
	}

	export interface CellErrorOutput {
		output_type: 'error';
		evalue: string;
		traceback: string[];
	}

	export interface CellDisplayOutput {
		output_type: 'display_data';
		data: { [key: string]: any };
	}

	export type CellOutput = CellStreamOutput | CellErrorOutput | CellDisplayOutput;

	export interface NotebookCell {
		handle: number;
		language: string;
		cell_type: 'markdown' | 'code';
		outputs: CellOutput[];
		getContent(): string;
	}

	export interface NotebookDocument {
		readonly uri: Uri;
		readonly fileName: string;
		readonly isDirty: boolean;
		languages: string[];
		cells: NotebookCell[];
	}

	export interface NotebookEditor {
		readonly document: NotebookDocument;
		viewColumn?: ViewColumn;
		/**
		 * Create a notebook cell. The cell is not inserted into current document when created. Extensions should insert the cell into the document by [TextDocument.cells](#TextDocument.cells)
		 */
		createCell(content: string, language: string, type: 'markdown' | 'code', outputs: CellOutput[]): NotebookCell;
	}

	export interface NotebookProvider {
		resolveNotebook(editor: NotebookEditor): Promise<void>;
		executeCell(document: NotebookDocument, cell: NotebookCell | undefined): Promise<void>;
		save(document: NotebookDocument): Promise<boolean>;
	}

	namespace window {
		export function registerNotebookProvider(
			notebookType: string,
			provider: NotebookProvider
		): Disposable;

		export let activeNotebookDocument: NotebookDocument | undefined;
	}

	//#endregion
	//#region Language specific settings: https://github.com/microsoft/vscode/issues/26707
=======
	//#region color theme access
>>>>>>> 3c33102d

	/**
	 * Represents a color theme kind.
	 */
	export enum ColorThemeKind {
		Light = 1,
		Dark = 2,
		HighContrast = 3
	}

	/**
	 * Represents a color theme.
	 */
	export interface ColorTheme {

		/**
		 * The kind of this color theme: light, dark or high contrast.
		 */
		readonly kind: ColorThemeKind;
	}

	export namespace window {
		/**
		 * The currently active color theme as configured in the settings. The active
		 * theme can be changed via the `workbench.colorTheme` setting.
		 */
		export let activeColorTheme: ColorTheme;

		/**
		 * An [event](#Event) which fires when the active theme changes or one of it's colors chnage.
		 */
		export const onDidChangeActiveColorTheme: Event<ColorTheme>;
	}

	//#endregion


	//#region https://github.com/microsoft/vscode/issues/39441

	export interface CompletionItem {
		/**
		 * Will be merged into CompletionItem#label
		 */
		label2?: CompletionItemLabel;
	}

	export interface CompletionItemLabel {
		/**
		 * The function or variable. Rendered leftmost.
		 */
		name: string;

		/**
		 * The signature without the return type. Render after `name`.
		 */
		signature?: string;

		/**
		 * The fully qualified name, like package name or file path. Rendered after `signature`.
		 */
		qualifier?: string;

		/**
		 * The return-type of a function or type of a property/variable. Rendered rightmost.
		 */
		type?: string;
	}

	//#endregion


	//#region https://github.com/microsoft/vscode/issues/77728

	export interface WorkspaceEditMetadata {
		needsConfirmation: boolean;
		label: string;
		description?: string;
		iconPath?: Uri | { light: Uri; dark: Uri } | ThemeIcon;
	}

	export interface WorkspaceEdit {

		insert(uri: Uri, position: Position, newText: string, metadata?: WorkspaceEditMetadata): void;
		delete(uri: Uri, range: Range, metadata?: WorkspaceEditMetadata): void;
		replace(uri: Uri, range: Range, newText: string, metadata?: WorkspaceEditMetadata): void;

		createFile(uri: Uri, options?: { overwrite?: boolean, ignoreIfExists?: boolean }, metadata?: WorkspaceEditMetadata): void;
		deleteFile(uri: Uri, options?: { recursive?: boolean, ignoreIfNotExists?: boolean }, metadata?: WorkspaceEditMetadata): void;
		renameFile(oldUri: Uri, newUri: Uri, options?: { overwrite?: boolean, ignoreIfExists?: boolean }, metadata?: WorkspaceEditMetadata): void;
	}

	//#endregion

	//#region Diagnostic links https://github.com/microsoft/vscode/issues/11847

	export interface Diagnostic {
		/**
		 * Will be merged into `Diagnostic#code`
		 */
		code2?: {
			/**
			 * A code or identifier for this diagnostic.
			 * Should be used for later processing, e.g. when providing [code actions](#CodeActionContext).
			 */
			value: string | number;

			/**
			 * A link to a URI with more information about the diagnostic error.
			 */
			link: Uri;
		}
	}

	//#endregion
}<|MERGE_RESOLUTION|>--- conflicted
+++ resolved
@@ -1354,7 +1354,6 @@
 
 	//#endregion
 
-<<<<<<< HEAD
 	//#region Peng: Notebook
 
 	export interface CellStreamOutput {
@@ -1417,9 +1416,7 @@
 
 	//#endregion
 	//#region Language specific settings: https://github.com/microsoft/vscode/issues/26707
-=======
 	//#region color theme access
->>>>>>> 3c33102d
 
 	/**
 	 * Represents a color theme kind.
