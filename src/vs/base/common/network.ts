/*---------------------------------------------------------------------------------------------
 *  Copyright (c) Microsoft Corporation. All rights reserved.
 *  Licensed under the MIT License. See License.txt in the project root for license information.
 *--------------------------------------------------------------------------------------------*/

import * as errors from 'vs/base/common/errors';
import * as platform from 'vs/base/common/platform';
import { equalsIgnoreCase, startsWithIgnoreCase } from 'vs/base/common/strings';
import { URI } from 'vs/base/common/uri';
import { isESM } from 'vs/base/common/amd';
import * as paths from 'vs/base/common/path';

export namespace Schemas {

	/**
	 * A schema that is used for models that exist in memory
	 * only and that have no correspondence on a server or such.
	 */
	export const inMemory = 'inmemory';

	/**
	 * A schema that is used for setting files
	 */
	export const vscode = 'vscode';

	/**
	 * A schema that is used for internal private files
	 */
	export const internal = 'private';

	/**
	 * A walk-through document.
	 */
	export const walkThrough = 'walkThrough';

	/**
	 * An embedded code snippet.
	 */
	export const walkThroughSnippet = 'walkThroughSnippet';

	export const http = 'http';

	export const https = 'https';

	export const file = 'file';

	export const mailto = 'mailto';

	export const untitled = 'untitled';

	export const data = 'data';

	export const command = 'command';

	export const vscodeRemote = 'vscode-remote';

	export const vscodeRemoteResource = 'vscode-remote-resource';

	export const vscodeManagedRemoteResource = 'vscode-managed-remote-resource';

	export const vscodeUserData = 'vscode-userdata';

	export const vscodeCustomEditor = 'vscode-custom-editor';

	export const vscodeNotebookCell = 'vscode-notebook-cell';
	export const vscodeNotebookCellMetadata = 'vscode-notebook-cell-metadata';
	export const vscodeNotebookCellOutput = 'vscode-notebook-cell-output';
	export const vscodeInteractiveInput = 'vscode-interactive-input';

	export const vscodeSettings = 'vscode-settings';

	export const vscodeWorkspaceTrust = 'vscode-workspace-trust';

	export const vscodeTerminal = 'vscode-terminal';

	/** Scheme used for code blocks in chat. */
	export const vscodeChatCodeBlock = 'vscode-chat-code-block';

	/** Scheme used for LHS of code compare (aka diff) blocks in chat. */
	export const vscodeChatCodeCompareBlock = 'vscode-chat-code-compare-block';

	/** Scheme used for the chat input editor. */
	export const vscodeChatSesssion = 'vscode-chat-editor';

	/**
	 * Scheme used internally for webviews that aren't linked to a resource (i.e. not custom editors)
	 */
	export const webviewPanel = 'webview-panel';

	/**
	 * Scheme used for loading the wrapper html and script in webviews.
	 */
	export const vscodeWebview = 'vscode-webview';

	/**
	 * Scheme used for extension pages
	 */
	export const extension = 'extension';

	/**
	 * Scheme used as a replacement of `file` scheme to load
	 * files with our custom protocol handler (desktop only).
	 */
	export const vscodeFileResource = 'vscode-file';

	/**
	 * Scheme used for temporary resources
	 */
	export const tmp = 'tmp';

	/**
	 * Scheme used vs live share
	 */
	export const vsls = 'vsls';

	/**
	 * Scheme used for the Source Control commit input's text document
	 */
	export const vscodeSourceControl = 'vscode-scm';

	/**
	 * Scheme used for input box for creating comments.
	 */
	export const commentsInput = 'comment';

	/**
	 * Scheme used for special rendering of settings in the release notes
	 */
	export const codeSetting = 'code-setting';

	/**
	 * Scheme used for output panel resources
	 */
	export const outputChannel = 'output';
}

export function matchesScheme(target: URI | string, scheme: string): boolean {
	if (URI.isUri(target)) {
		return equalsIgnoreCase(target.scheme, scheme);
	} else {
		return startsWithIgnoreCase(target, scheme + ':');
	}
}

export function matchesSomeScheme(target: URI | string, ...schemes: string[]): boolean {
	return schemes.some(scheme => matchesScheme(target, scheme));
}

export const connectionTokenCookieName = 'vscode-tkn';
export const connectionTokenQueryName = 'tkn';

class RemoteAuthoritiesImpl {
	private readonly _hosts: { [authority: string]: string | undefined } = Object.create(null);
	private readonly _ports: { [authority: string]: number | undefined } = Object.create(null);
	private readonly _connectionTokens: { [authority: string]: string | undefined } = Object.create(null);
	private _preferredWebSchema: 'http' | 'https' = 'http';
	private _delegate: ((uri: URI) => URI) | null = null;
	private _serverRootPath: string = '/';

	setPreferredWebSchema(schema: 'http' | 'https') {
		this._preferredWebSchema = schema;
	}

	setDelegate(delegate: (uri: URI) => URI): void {
		this._delegate = delegate;
	}

	setServerRootPath(product: { quality?: string; commit?: string }, serverBasePath: string | undefined): void {
		this._serverRootPath = getServerRootPath(product, serverBasePath);
	}

	getServerRootPath(): string {
		return this._serverRootPath;
	}

	private get _remoteResourcesPath(): string {
		return paths.posix.join(this._serverRootPath, Schemas.vscodeRemoteResource);
	}

	set(authority: string, host: string, port: number): void {
		this._hosts[authority] = host;
		this._ports[authority] = port;
	}

	setConnectionToken(authority: string, connectionToken: string): void {
		this._connectionTokens[authority] = connectionToken;
	}

	getPreferredWebSchema(): 'http' | 'https' {
		return this._preferredWebSchema;
	}

	rewrite(uri: URI): URI {
		if (this._delegate) {
			try {
				return this._delegate(uri);
			} catch (err) {
				errors.onUnexpectedError(err);
				return uri;
			}
		}
		const authority = uri.authority;
		let host = this._hosts[authority];
		if (host && host.indexOf(':') !== -1 && host.indexOf('[') === -1) {
			host = `[${host}]`;
		}
		const port = this._ports[authority];
		const connectionToken = this._connectionTokens[authority];
		let query = `path=${encodeURIComponent(uri.path)}`;
		if (typeof connectionToken === 'string') {
			query += `&${connectionTokenQueryName}=${encodeURIComponent(connectionToken)}`;
		}
		return URI.from({
			scheme: platform.isWeb ? this._preferredWebSchema : Schemas.vscodeRemoteResource,
			authority: `${host}:${port}`,
			path: this._remoteResourcesPath,
			query
		});
	}
}

export const RemoteAuthorities = new RemoteAuthoritiesImpl();

export function getServerRootPath(product: { quality?: string; commit?: string }, basePath: string | undefined): string {
	return paths.posix.join(basePath ?? '/', `${product.quality ?? 'oss'}-${product.commit ?? 'dev'}`);
}

/**
 * A string pointing to a path inside the app. It should not begin with ./ or ../
 */
export type AppResourcePath = (
	`a${string}` | `b${string}` | `c${string}` | `d${string}` | `e${string}` | `f${string}`
	| `g${string}` | `h${string}` | `i${string}` | `j${string}` | `k${string}` | `l${string}`
	| `m${string}` | `n${string}` | `o${string}` | `p${string}` | `q${string}` | `r${string}`
	| `s${string}` | `t${string}` | `u${string}` | `v${string}` | `w${string}` | `x${string}`
	| `y${string}` | `z${string}`
);

export const builtinExtensionsPath: AppResourcePath = 'vs/../../extensions';
export const nodeModulesPath: AppResourcePath = 'vs/../../node_modules';
export const nodeModulesAsarPath: AppResourcePath = 'vs/../../node_modules.asar';
export const nodeModulesAsarUnpackedPath: AppResourcePath = 'vs/../../node_modules.asar.unpacked';

export const VSCODE_AUTHORITY = 'vscode-app';

class FileAccessImpl {

	private static readonly FALLBACK_AUTHORITY = VSCODE_AUTHORITY;

	/**
	 * Returns a URI to use in contexts where the browser is responsible
	 * for loading (e.g. fetch()) or when used within the DOM.
	 *
	 * **Note:** use `dom.ts#asCSSUrl` whenever the URL is to be used in CSS context.
	 */
	asBrowserUri(resourcePath: AppResourcePath | ''): URI {
<<<<<<< HEAD
		const uri = (isESM ? this.toUri(resourcePath) : this.toUri(resourcePath, require));
=======
		// ESM-comment-begin
		const uri = this.toUri(resourcePath, require);
		// ESM-comment-end
		// ESM-uncomment-begin
		// const uri = this.toUri(resourcePath);
		// ESM-uncomment-end
>>>>>>> fdc8d882
		return this.uriToBrowserUri(uri);
	}

	/**
	 * Returns a URI to use in contexts where the browser is responsible
	 * for loading (e.g. fetch()) or when used within the DOM.
	 *
	 * **Note:** use `dom.ts#asCSSUrl` whenever the URL is to be used in CSS context.
	 */
	uriToBrowserUri(uri: URI): URI {
		// Handle remote URIs via `RemoteAuthorities`
		if (uri.scheme === Schemas.vscodeRemote) {
			return RemoteAuthorities.rewrite(uri);
		}

		// Convert to `vscode-file` resource..
		if (
			// ...only ever for `file` resources
			uri.scheme === Schemas.file &&
			(
				// ...and we run in native environments
				platform.isNative ||
				// ...or web worker extensions on desktop
				(platform.webWorkerOrigin === `${Schemas.vscodeFileResource}://${FileAccessImpl.FALLBACK_AUTHORITY}`)
			)
		) {
			return uri.with({
				scheme: Schemas.vscodeFileResource,
				// We need to provide an authority here so that it can serve
				// as origin for network and loading matters in chromium.
				// If the URI is not coming with an authority already, we
				// add our own
				authority: uri.authority || FileAccessImpl.FALLBACK_AUTHORITY,
				query: null,
				fragment: null
			});
		}

		return uri;
	}

	/**
	 * Returns the `file` URI to use in contexts where node.js
	 * is responsible for loading.
	 */
	asFileUri(resourcePath: AppResourcePath | ''): URI {
<<<<<<< HEAD
		const uri = (isESM ? this.toUri(resourcePath) : this.toUri(resourcePath, require));
=======
		// ESM-comment-begin
		const uri = this.toUri(resourcePath, require);
		// ESM-comment-end
		// ESM-uncomment-begin
		// const uri = this.toUri(resourcePath);
		// ESM-uncomment-end
>>>>>>> fdc8d882
		return this.uriToFileUri(uri);
	}

	/**
	 * Returns the `file` URI to use in contexts where node.js
	 * is responsible for loading.
	 */
	uriToFileUri(uri: URI): URI {
		// Only convert the URI if it is `vscode-file:` scheme
		if (uri.scheme === Schemas.vscodeFileResource) {
			return uri.with({
				scheme: Schemas.file,
				// Only preserve the `authority` if it is different from
				// our fallback authority. This ensures we properly preserve
				// Windows UNC paths that come with their own authority.
				authority: uri.authority !== FileAccessImpl.FALLBACK_AUTHORITY ? uri.authority : null,
				query: null,
				fragment: null
			});
		}

		return uri;
	}

	private toUri(uriOrModule: URI | string, moduleIdToUrl?: { toUrl(moduleId: string): string }): URI {
		if (URI.isUri(uriOrModule)) {
			return uriOrModule;
		}

		if (globalThis._VSCODE_FILE_ROOT) {
			const rootUriOrPath = globalThis._VSCODE_FILE_ROOT;

			// File URL (with scheme)
			if (/^\w[\w\d+.-]*:\/\//.test(rootUriOrPath)) {
				return URI.joinPath(URI.parse(rootUriOrPath, true), uriOrModule);
			}

			// File Path (no scheme)
			const modulePath = paths.join(rootUriOrPath, uriOrModule);
			return URI.file(modulePath);
		}

		return URI.parse(moduleIdToUrl!.toUrl(uriOrModule));
	}
}

export const FileAccess = new FileAccessImpl();


export namespace COI {

	const coiHeaders = new Map<'3' | '2' | '1' | string, Record<string, string>>([
		['1', { 'Cross-Origin-Opener-Policy': 'same-origin' }],
		['2', { 'Cross-Origin-Embedder-Policy': 'require-corp' }],
		['3', { 'Cross-Origin-Opener-Policy': 'same-origin', 'Cross-Origin-Embedder-Policy': 'require-corp' }],
	]);

	export const CoopAndCoep = Object.freeze(coiHeaders.get('3'));

	const coiSearchParamName = 'vscode-coi';

	/**
	 * Extract desired headers from `vscode-coi` invocation
	 */
	export function getHeadersFromQuery(url: string | URI | URL): Record<string, string> | undefined {
		let params: URLSearchParams | undefined;
		if (typeof url === 'string') {
			params = new URL(url).searchParams;
		} else if (url instanceof URL) {
			params = url.searchParams;
		} else if (URI.isUri(url)) {
			params = new URL(url.toString(true)).searchParams;
		}
		const value = params?.get(coiSearchParamName);
		if (!value) {
			return undefined;
		}
		return coiHeaders.get(value);
	}

	/**
	 * Add the `vscode-coi` query attribute based on wanting `COOP` and `COEP`. Will be a noop when `crossOriginIsolated`
	 * isn't enabled the current context
	 */
	export function addSearchParam(urlOrSearch: URLSearchParams | Record<string, string>, coop: boolean, coep: boolean): void {
		if (!(<any>globalThis).crossOriginIsolated) {
			// depends on the current context being COI
			return;
		}
		const value = coop && coep ? '3' : coep ? '2' : '1';
		if (urlOrSearch instanceof URLSearchParams) {
			urlOrSearch.set(coiSearchParamName, value);
		} else {
			(<Record<string, string>>urlOrSearch)[coiSearchParamName] = value;
		}
	}
}<|MERGE_RESOLUTION|>--- conflicted
+++ resolved
@@ -254,16 +254,12 @@
 	 * **Note:** use `dom.ts#asCSSUrl` whenever the URL is to be used in CSS context.
 	 */
 	asBrowserUri(resourcePath: AppResourcePath | ''): URI {
-<<<<<<< HEAD
-		const uri = (isESM ? this.toUri(resourcePath) : this.toUri(resourcePath, require));
-=======
 		// ESM-comment-begin
 		const uri = this.toUri(resourcePath, require);
 		// ESM-comment-end
 		// ESM-uncomment-begin
 		// const uri = this.toUri(resourcePath);
 		// ESM-uncomment-end
->>>>>>> fdc8d882
 		return this.uriToBrowserUri(uri);
 	}
 
@@ -310,16 +306,12 @@
 	 * is responsible for loading.
 	 */
 	asFileUri(resourcePath: AppResourcePath | ''): URI {
-<<<<<<< HEAD
-		const uri = (isESM ? this.toUri(resourcePath) : this.toUri(resourcePath, require));
-=======
 		// ESM-comment-begin
 		const uri = this.toUri(resourcePath, require);
 		// ESM-comment-end
 		// ESM-uncomment-begin
 		// const uri = this.toUri(resourcePath);
 		// ESM-uncomment-end
->>>>>>> fdc8d882
 		return this.uriToFileUri(uri);
 	}
 
