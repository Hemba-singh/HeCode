/*---------------------------------------------------------------------------------------------
 *  Copyright (c) Microsoft Corporation. All rights reserved.
 *  Licensed under the MIT License. See License.txt in the project root for license information.
 *--------------------------------------------------------------------------------------------*/

import { FastDomNode, createFastDomNode } from '../../../base/browser/fastDomNode.js';
import { createTrustedTypesPolicy } from '../../../base/browser/trustedTypes.js';
import { BugIndicatingError } from '../../../base/common/errors.js';
import { EditorOption } from '../../common/config/editorOptions.js';
import { StringBuilder } from '../../common/core/stringBuilder.js';
import * as viewEvents from '../../common/viewEvents.js';
import { ViewportData } from '../../common/viewLayout/viewLinesViewportData.js';

/**
 * Represents a visible line
 */
export interface IVisibleLine extends ILine {
	getDomNode(): HTMLElement | null;
	setDomNode(domNode: HTMLElement): void;

	/**
	 * Return null if the HTML should not be touched.
	 * Return the new HTML otherwise.
	 */
	renderLine(lineNumber: number, deltaTop: number, lineHeight: number, viewportData: ViewportData, sb: StringBuilder): boolean;

	/**
	 * Layout the line.
	 */
	layoutLine(lineNumber: number, deltaTop: number, lineHeight: number): void;
}

export interface ILine {
	onContentChanged(): void;
	onTokensChanged(): void;
}

export interface ILineFactory<T extends ILine> {
	createLine(): T;
}

export class RenderedLinesCollection<T extends ILine> {
	private _lines!: T[];
	private _rendLineNumberStart!: number;

	constructor(
		private readonly _lineFactory: ILineFactory<T>,
	) {
		this._set(1, []);
	}

	public flush(): void {
		this._set(1, []);
	}

	_set(rendLineNumberStart: number, lines: T[]): void {
		this._lines = lines;
		this._rendLineNumberStart = rendLineNumberStart;
	}

	_get(): { rendLineNumberStart: number; lines: T[] } {
		return {
			rendLineNumberStart: this._rendLineNumberStart,
			lines: this._lines
		};
	}

	/**
	 * @returns Inclusive line number that is inside this collection
	 */
	public getStartLineNumber(): number {
		return this._rendLineNumberStart;
	}

	/**
	 * @returns Inclusive line number that is inside this collection
	 */
	public getEndLineNumber(): number {
		return this._rendLineNumberStart + this._lines.length - 1;
	}

	public getCount(): number {
		return this._lines.length;
	}

	public getLine(lineNumber: number): T {
		const lineIndex = lineNumber - this._rendLineNumberStart;
		if (lineIndex < 0 || lineIndex >= this._lines.length) {
			throw new BugIndicatingError('Illegal value for lineNumber');
		}
		return this._lines[lineIndex];
	}

	/**
	 * @returns Lines that were removed from this collection
	 */
	public onLinesDeleted(deleteFromLineNumber: number, deleteToLineNumber: number): T[] | null {
		if (this.getCount() === 0) {
			// no lines
			return null;
		}

		const startLineNumber = this.getStartLineNumber();
		const endLineNumber = this.getEndLineNumber();

		if (deleteToLineNumber < startLineNumber) {
			// deleting above the viewport
			const deleteCnt = deleteToLineNumber - deleteFromLineNumber + 1;
			this._rendLineNumberStart -= deleteCnt;
			return null;
		}

		if (deleteFromLineNumber > endLineNumber) {
			// deleted below the viewport
			return null;
		}

		// Record what needs to be deleted
		let deleteStartIndex = 0;
		let deleteCount = 0;
		for (let lineNumber = startLineNumber; lineNumber <= endLineNumber; lineNumber++) {
			const lineIndex = lineNumber - this._rendLineNumberStart;

			if (deleteFromLineNumber <= lineNumber && lineNumber <= deleteToLineNumber) {
				// this is a line to be deleted
				if (deleteCount === 0) {
					// this is the first line to be deleted
					deleteStartIndex = lineIndex;
					deleteCount = 1;
				} else {
					deleteCount++;
				}
			}
		}

		// Adjust this._rendLineNumberStart for lines deleted above
		if (deleteFromLineNumber < startLineNumber) {
			// Something was deleted above
			let deleteAboveCount = 0;

			if (deleteToLineNumber < startLineNumber) {
				// the entire deleted lines are above
				deleteAboveCount = deleteToLineNumber - deleteFromLineNumber + 1;
			} else {
				deleteAboveCount = startLineNumber - deleteFromLineNumber;
			}

			this._rendLineNumberStart -= deleteAboveCount;
		}

		const deleted = this._lines.splice(deleteStartIndex, deleteCount);
		return deleted;
	}

	public onLinesChanged(changeFromLineNumber: number, changeCount: number): boolean {
		const changeToLineNumber = changeFromLineNumber + changeCount - 1;
		if (this.getCount() === 0) {
			// no lines
			return false;
		}

		const startLineNumber = this.getStartLineNumber();
		const endLineNumber = this.getEndLineNumber();

		let someoneNotified = false;

		for (let changedLineNumber = changeFromLineNumber; changedLineNumber <= changeToLineNumber; changedLineNumber++) {
			if (changedLineNumber >= startLineNumber && changedLineNumber <= endLineNumber) {
				// Notify the line
				this._lines[changedLineNumber - this._rendLineNumberStart].onContentChanged();
				someoneNotified = true;
			}
		}

		return someoneNotified;
	}

	public onLinesInserted(insertFromLineNumber: number, insertToLineNumber: number): T[] | null {
		if (this.getCount() === 0) {
			// no lines
			return null;
		}

		const insertCnt = insertToLineNumber - insertFromLineNumber + 1;
		const startLineNumber = this.getStartLineNumber();
		const endLineNumber = this.getEndLineNumber();

		if (insertFromLineNumber <= startLineNumber) {
			// inserting above the viewport
			this._rendLineNumberStart += insertCnt;
			return null;
		}

		if (insertFromLineNumber > endLineNumber) {
			// inserting below the viewport
			return null;
		}

		if (insertCnt + insertFromLineNumber > endLineNumber) {
			// insert inside the viewport in such a way that all remaining lines are pushed outside
			const deleted = this._lines.splice(insertFromLineNumber - this._rendLineNumberStart, endLineNumber - insertFromLineNumber + 1);
			return deleted;
		}

		// insert inside the viewport, push out some lines, but not all remaining lines
		const newLines: T[] = [];
		for (let i = 0; i < insertCnt; i++) {
			newLines[i] = this._lineFactory.createLine();
		}
		const insertIndex = insertFromLineNumber - this._rendLineNumberStart;
		const beforeLines = this._lines.slice(0, insertIndex);
		const afterLines = this._lines.slice(insertIndex, this._lines.length - insertCnt);
		const deletedLines = this._lines.slice(this._lines.length - insertCnt, this._lines.length);

		this._lines = beforeLines.concat(newLines).concat(afterLines);

		return deletedLines;
	}

	public onTokensChanged(ranges: { fromLineNumber: number; toLineNumber: number }[]): boolean {
		if (this.getCount() === 0) {
			// no lines
			return false;
		}

		const startLineNumber = this.getStartLineNumber();
		const endLineNumber = this.getEndLineNumber();

		let notifiedSomeone = false;
		for (let i = 0, len = ranges.length; i < len; i++) {
			const rng = ranges[i];

			if (rng.toLineNumber < startLineNumber || rng.fromLineNumber > endLineNumber) {
				// range outside viewport
				continue;
			}

			const from = Math.max(startLineNumber, rng.fromLineNumber);
			const to = Math.min(endLineNumber, rng.toLineNumber);

			for (let lineNumber = from; lineNumber <= to; lineNumber++) {
				const lineIndex = lineNumber - this._rendLineNumberStart;
				this._lines[lineIndex].onTokensChanged();
				notifiedSomeone = true;
			}
		}

		return notifiedSomeone;
	}
}

export class VisibleLinesCollection<T extends IVisibleLine> {

	public readonly domNode: FastDomNode<HTMLElement> = this._createDomNode();
	private readonly _linesCollection: RenderedLinesCollection<T> = new RenderedLinesCollection<T>(this._lineFactory);

	constructor(
		private readonly _lineFactory: ILineFactory<T>
	) {
	}

	private _createDomNode(): FastDomNode<HTMLElement> {
		const domNode = createFastDomNode(document.createElement('div'));
		domNode.setClassName('view-layer');
		domNode.setPosition('absolute');
		domNode.domNode.setAttribute('role', 'presentation');
		domNode.domNode.setAttribute('aria-hidden', 'true');
		return domNode;
	}

	// ---- begin view event handlers

	public onConfigurationChanged(e: viewEvents.ViewConfigurationChangedEvent): boolean {
		if (e.hasChanged(EditorOption.layoutInfo)) {
			return true;
		}
		return false;
	}

	public onFlushed(e: viewEvents.ViewFlushedEvent): boolean {
		this._linesCollection.flush();
		// No need to clear the dom node because a full .innerHTML will occur in ViewLayerRenderer._render
		return true;
	}

	public onLinesChanged(e: viewEvents.ViewLinesChangedEvent): boolean {
		return this._linesCollection.onLinesChanged(e.fromLineNumber, e.count);
	}

	public onLinesDeleted(e: viewEvents.ViewLinesDeletedEvent): boolean {
		const deleted = this._linesCollection.onLinesDeleted(e.fromLineNumber, e.toLineNumber);
		if (deleted) {
			// Remove from DOM
			for (let i = 0, len = deleted.length; i < len; i++) {
				const lineDomNode = deleted[i].getDomNode();
				lineDomNode?.remove();
			}
		}

		return true;
	}

	public onLinesInserted(e: viewEvents.ViewLinesInsertedEvent): boolean {
		const deleted = this._linesCollection.onLinesInserted(e.fromLineNumber, e.toLineNumber);
		if (deleted) {
			// Remove from DOM
			for (let i = 0, len = deleted.length; i < len; i++) {
				const lineDomNode = deleted[i].getDomNode();
				lineDomNode?.remove();
			}
		}

		return true;
	}

	public onScrollChanged(e: viewEvents.ViewScrollChangedEvent): boolean {
		return e.scrollTopChanged;
	}

	public onTokensChanged(e: viewEvents.ViewTokensChangedEvent): boolean {
		return this._linesCollection.onTokensChanged(e.ranges);
	}

	public onZonesChanged(e: viewEvents.ViewZonesChangedEvent): boolean {
		return true;
	}

	// ---- end view event handlers

	public getStartLineNumber(): number {
		return this._linesCollection.getStartLineNumber();
	}

	public getEndLineNumber(): number {
		return this._linesCollection.getEndLineNumber();
	}

	public getVisibleLine(lineNumber: number): T {
		return this._linesCollection.getLine(lineNumber);
	}

	public renderLines(viewportData: ViewportData): void {

		const inp = this._linesCollection._get();

		const renderer = new ViewLayerRenderer<T>(this.domNode.domNode, this._lineFactory, viewportData);

		const ctx: IRendererContext<T> = {
			rendLineNumberStart: inp.rendLineNumberStart,
			lines: inp.lines,
			linesLength: inp.lines.length
		};

		// Decide if this render will do a single update (single large .innerHTML) or many updates (inserting/removing dom nodes)
		const resCtx = renderer.render(ctx, viewportData.startLineNumber, viewportData.endLineNumber, viewportData.relativeVerticalOffset);

		this._linesCollection._set(resCtx.rendLineNumberStart, resCtx.lines);
	}
}

interface IRendererContext<T extends IVisibleLine> {
	rendLineNumberStart: number;
	lines: T[];
	linesLength: number;
}

class ViewLayerRenderer<T extends IVisibleLine> {

	private static _ttPolicy = createTrustedTypesPolicy('editorViewLayer', { createHTML: value => value });

	constructor(
		private readonly _domNode: HTMLElement,
		private readonly _lineFactory: ILineFactory<T>,
		private readonly _viewportData: ViewportData,
	) {
	}

	public render(inContext: IRendererContext<T>, startLineNumber: number, stopLineNumber: number, deltaTop: number[]): IRendererContext<T> {

		const ctx: IRendererContext<T> = {
			rendLineNumberStart: inContext.rendLineNumberStart,
			lines: inContext.lines.slice(0),
			linesLength: inContext.linesLength
		};

		if ((ctx.rendLineNumberStart + ctx.linesLength - 1 < startLineNumber) || (stopLineNumber < ctx.rendLineNumberStart)) {
			// There is no overlap whatsoever
			ctx.rendLineNumberStart = startLineNumber;
			ctx.linesLength = stopLineNumber - startLineNumber + 1;
			ctx.lines = [];
			for (let x = startLineNumber; x <= stopLineNumber; x++) {
				ctx.lines[x - startLineNumber] = this._lineFactory.createLine();
			}
			this._finishRendering(ctx, true, deltaTop);
			return ctx;
		}

		// Update lines which will remain untouched
		this._renderUntouchedLines(
			ctx,
			Math.max(startLineNumber - ctx.rendLineNumberStart, 0),
			Math.min(stopLineNumber - ctx.rendLineNumberStart, ctx.linesLength - 1),
			deltaTop,
			startLineNumber
		);

		if (ctx.rendLineNumberStart > startLineNumber) {
			// Insert lines before
			const fromLineNumber = startLineNumber;
			const toLineNumber = Math.min(stopLineNumber, ctx.rendLineNumberStart - 1);
			if (fromLineNumber <= toLineNumber) {
				this._insertLinesBefore(ctx, fromLineNumber, toLineNumber, deltaTop, startLineNumber);
				ctx.linesLength += toLineNumber - fromLineNumber + 1;
			}
		} else if (ctx.rendLineNumberStart < startLineNumber) {
			// Remove lines before
			const removeCnt = Math.min(ctx.linesLength, startLineNumber - ctx.rendLineNumberStart);
			if (removeCnt > 0) {
				this._removeLinesBefore(ctx, removeCnt);
				ctx.linesLength -= removeCnt;
			}
		}

		ctx.rendLineNumberStart = startLineNumber;

		if (ctx.rendLineNumberStart + ctx.linesLength - 1 < stopLineNumber) {
			// Insert lines after
			const fromLineNumber = ctx.rendLineNumberStart + ctx.linesLength;
			const toLineNumber = stopLineNumber;

			if (fromLineNumber <= toLineNumber) {
				this._insertLinesAfter(ctx, fromLineNumber, toLineNumber, deltaTop, startLineNumber);
				ctx.linesLength += toLineNumber - fromLineNumber + 1;
			}

		} else if (ctx.rendLineNumberStart + ctx.linesLength - 1 > stopLineNumber) {
			// Remove lines after
			const fromLineNumber = Math.max(0, stopLineNumber - ctx.rendLineNumberStart + 1);
			const toLineNumber = ctx.linesLength - 1;
			const removeCnt = toLineNumber - fromLineNumber + 1;

			if (removeCnt > 0) {
				this._removeLinesAfter(ctx, removeCnt);
				ctx.linesLength -= removeCnt;
			}
		}

		this._finishRendering(ctx, false, deltaTop);

		return ctx;
	}

	private _renderUntouchedLines(ctx: IRendererContext<T>, startIndex: number, endIndex: number, deltaTop: number[], deltaLN: number): void {
		const rendLineNumberStart = ctx.rendLineNumberStart;
		const lines = ctx.lines;

		for (let i = startIndex; i <= endIndex; i++) {
			const lineNumber = rendLineNumberStart + i;
<<<<<<< HEAD
			const deltaIndex = lineNumber - deltaLN;
			const lineHeight = deltaTop[deltaIndex + 1] - deltaTop[deltaIndex];
			lines[i].layoutLine(lineNumber, deltaTop[deltaIndex], lineHeight);
=======
			lines[i].layoutLine(lineNumber, deltaTop[lineNumber - deltaLN], this._viewportData.lineHeight);
>>>>>>> 0f8e2392
		}
	}

	private _insertLinesBefore(ctx: IRendererContext<T>, fromLineNumber: number, toLineNumber: number, deltaTop: number[], deltaLN: number): void {
		const newLines: T[] = [];
		let newLinesLen = 0;
		for (let lineNumber = fromLineNumber; lineNumber <= toLineNumber; lineNumber++) {
			newLines[newLinesLen++] = this._lineFactory.createLine();
		}
		ctx.lines = newLines.concat(ctx.lines);
	}

	private _removeLinesBefore(ctx: IRendererContext<T>, removeCount: number): void {
		for (let i = 0; i < removeCount; i++) {
			const lineDomNode = ctx.lines[i].getDomNode();
			lineDomNode?.remove();
		}
		ctx.lines.splice(0, removeCount);
	}

	private _insertLinesAfter(ctx: IRendererContext<T>, fromLineNumber: number, toLineNumber: number, deltaTop: number[], deltaLN: number): void {
		const newLines: T[] = [];
		let newLinesLen = 0;
		for (let lineNumber = fromLineNumber; lineNumber <= toLineNumber; lineNumber++) {
			newLines[newLinesLen++] = this._lineFactory.createLine();
		}
		ctx.lines = ctx.lines.concat(newLines);
	}

	private _removeLinesAfter(ctx: IRendererContext<T>, removeCount: number): void {
		const removeIndex = ctx.linesLength - removeCount;

		for (let i = 0; i < removeCount; i++) {
			const lineDomNode = ctx.lines[removeIndex + i].getDomNode();
			lineDomNode?.remove();
		}
		ctx.lines.splice(removeIndex, removeCount);
	}

	private _finishRenderingNewLines(ctx: IRendererContext<T>, domNodeIsEmpty: boolean, newLinesHTML: string | TrustedHTML, wasNew: boolean[]): void {
		if (ViewLayerRenderer._ttPolicy) {
			newLinesHTML = ViewLayerRenderer._ttPolicy.createHTML(newLinesHTML as string);
		}
		const lastChild = <HTMLElement>this._domNode.lastChild;
		if (domNodeIsEmpty || !lastChild) {
			this._domNode.innerHTML = newLinesHTML as string; // explains the ugly casts -> https://github.com/microsoft/vscode/issues/106396#issuecomment-692625393;
		} else {
			lastChild.insertAdjacentHTML('afterend', newLinesHTML as string);
		}

		let currChild = <HTMLElement>this._domNode.lastChild;
		for (let i = ctx.linesLength - 1; i >= 0; i--) {
			const line = ctx.lines[i];
			if (wasNew[i]) {
				line.setDomNode(currChild);
				currChild = <HTMLElement>currChild.previousSibling;
			}
		}
	}

	private _finishRenderingInvalidLines(ctx: IRendererContext<T>, invalidLinesHTML: string | TrustedHTML, wasInvalid: boolean[]): void {
		const hugeDomNode = document.createElement('div');

		if (ViewLayerRenderer._ttPolicy) {
			invalidLinesHTML = ViewLayerRenderer._ttPolicy.createHTML(invalidLinesHTML as string);
		}
		hugeDomNode.innerHTML = invalidLinesHTML as string;

		for (let i = 0; i < ctx.linesLength; i++) {
			const line = ctx.lines[i];
			if (wasInvalid[i]) {
				const source = <HTMLElement>hugeDomNode.firstChild;
				const lineDomNode = line.getDomNode()!;
				lineDomNode.parentNode!.replaceChild(source, lineDomNode);
				line.setDomNode(source);
			}
		}
	}

	private static readonly _sb = new StringBuilder(100000);

	private _finishRendering(ctx: IRendererContext<T>, domNodeIsEmpty: boolean, deltaTop: number[]): void {

		const sb = ViewLayerRenderer._sb;
		const linesLength = ctx.linesLength;
		const lines = ctx.lines;
		const rendLineNumberStart = ctx.rendLineNumberStart;

		const wasNew: boolean[] = [];
		{
			sb.reset();
			let hadNewLine = false;

			for (let i = 0; i < linesLength; i++) {
				const line = lines[i];
				wasNew[i] = false;

				const lineDomNode = line.getDomNode();
				if (lineDomNode) {
					// line is not new
					continue;
				}

<<<<<<< HEAD
				const lineHeight = deltaTop[i + 1] - deltaTop[i];
				const renderResult = line.renderLine(i + rendLineNumberStart, deltaTop[i], lineHeight, this.viewportData, sb);
=======
				const renderResult = line.renderLine(i + rendLineNumberStart, deltaTop[i], this._viewportData.lineHeight, this._viewportData, sb);
>>>>>>> 0f8e2392
				if (!renderResult) {
					// line does not need rendering
					continue;
				}

				wasNew[i] = true;
				hadNewLine = true;
			}

			if (hadNewLine) {
				this._finishRenderingNewLines(ctx, domNodeIsEmpty, sb.build(), wasNew);
			}
		}

		{
			sb.reset();

			let hadInvalidLine = false;
			const wasInvalid: boolean[] = [];

			for (let i = 0; i < linesLength; i++) {
				const line = lines[i];
				wasInvalid[i] = false;

				if (wasNew[i]) {
					// line was new
					continue;
				}

<<<<<<< HEAD
				const lineHeight = deltaTop[i + 1] - deltaTop[i];
				const renderResult = line.renderLine(i + rendLineNumberStart, deltaTop[i], lineHeight, this.viewportData, sb);
=======
				const renderResult = line.renderLine(i + rendLineNumberStart, deltaTop[i], this._viewportData.lineHeight, this._viewportData, sb);
>>>>>>> 0f8e2392
				if (!renderResult) {
					// line does not need rendering
					continue;
				}

				wasInvalid[i] = true;
				hadInvalidLine = true;
			}

			if (hadInvalidLine) {
				this._finishRenderingInvalidLines(ctx, sb.build(), wasInvalid);
			}
		}
	}
}<|MERGE_RESOLUTION|>--- conflicted
+++ resolved
@@ -456,13 +456,9 @@
 
 		for (let i = startIndex; i <= endIndex; i++) {
 			const lineNumber = rendLineNumberStart + i;
-<<<<<<< HEAD
 			const deltaIndex = lineNumber - deltaLN;
 			const lineHeight = deltaTop[deltaIndex + 1] - deltaTop[deltaIndex];
 			lines[i].layoutLine(lineNumber, deltaTop[deltaIndex], lineHeight);
-=======
-			lines[i].layoutLine(lineNumber, deltaTop[lineNumber - deltaLN], this._viewportData.lineHeight);
->>>>>>> 0f8e2392
 		}
 	}
 
@@ -566,12 +562,8 @@
 					continue;
 				}
 
-<<<<<<< HEAD
 				const lineHeight = deltaTop[i + 1] - deltaTop[i];
 				const renderResult = line.renderLine(i + rendLineNumberStart, deltaTop[i], lineHeight, this.viewportData, sb);
-=======
-				const renderResult = line.renderLine(i + rendLineNumberStart, deltaTop[i], this._viewportData.lineHeight, this._viewportData, sb);
->>>>>>> 0f8e2392
 				if (!renderResult) {
 					// line does not need rendering
 					continue;
@@ -601,12 +593,8 @@
 					continue;
 				}
 
-<<<<<<< HEAD
 				const lineHeight = deltaTop[i + 1] - deltaTop[i];
 				const renderResult = line.renderLine(i + rendLineNumberStart, deltaTop[i], lineHeight, this.viewportData, sb);
-=======
-				const renderResult = line.renderLine(i + rendLineNumberStart, deltaTop[i], this._viewportData.lineHeight, this._viewportData, sb);
->>>>>>> 0f8e2392
 				if (!renderResult) {
 					// line does not need rendering
 					continue;
