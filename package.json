--- conflicted
+++ resolved
@@ -1,11 +1,7 @@
 {
   "name": "code-oss-dev",
   "version": "1.53.0",
-<<<<<<< HEAD
-  "distro": "a931eb4eaecce32bb290c9e27dc9f4a10ed6f330",
-=======
   "distro": "8fc3bcb85e651a881b66975f5a877982f6e1aaec",
->>>>>>> d944b91c
   "author": {
     "name": "Microsoft Corporation"
   },
